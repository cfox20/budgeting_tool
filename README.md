# Household Budgeting Desktop App

This repository now ships a standalone desktop application for tracking a
household budget while letting you build the interface with familiar
[R Shiny](https://shiny.posit.co/) components. A small Python launcher embeds the
Shiny app inside a native desktop window so you still get a double-clickable
experience, but you can customise the UI and server logic directly in `r_app/`.

## Highlights

- **Desktop-first experience** powered by a lightweight PySide6 wrapper around a
  Shiny application. Launch it like any other native program while developing in
  R.
- **Quick data entry** with Shiny inputs for dates, descriptions, categories,
<<<<<<< HEAD
  sub-categories, payers, accounts, and amounts plus an editable table of every
  previous transaction.
=======
  payers, accounts, and amounts plus an editable table of every previous
  transaction.
>>>>>>> d85d06c8
- **Safe persistence** that keeps an on-disk CSV plus an automatically managed
  backup. You inspect a preview before every save so accidental overwrites are
  less likely.
- **Budget planning tab** where you configure income sources and monthly targets
<<<<<<< HEAD
  per category and sub-category. These feed directly into the reporting tools.
- **Interactive reports** to explore spending by category over any time window,
  visualise how much of each budget has been consumed, trend spending over time,
  and list categories that are over or under budget.
- **Offline storage** – when running from source the app keeps everything in
  `user_data/` (ignored by Git) so your finances stay private while remaining
  easy to back up or edit with another tool.
=======
  per category. These feed directly into the reporting tools.
- **Interactive reports** to explore spending by category over any time window,
  monitor how close you are to each target, and list categories that are over or
  under budget.
- **Offline storage** – every CSV in `user_data/` is ignored by Git, keeping your
  finances private while remaining easy to back up or edit with another tool.
>>>>>>> d85d06c8

## Prerequisites

1. **Install Python 3.10 or newer.** The wrapper uses modern typing features and
   PySide6 builds for current Python releases.
2. **Install R 4.2 or newer** and ensure the `Rscript` command is available on
   your PATH. The first launch installs any required R packages automatically.
3. **Create a virtual environment (recommended):**

   ```bash
   python -m venv .venv
   source .venv/bin/activate  # Windows: .venv\Scripts\activate
   ```

4. **Install the Python dependencies:**

   ```bash
   pip install -r requirements.txt
   ```

## Running the app

From the project root, launch the desktop window with:

```bash
python run_desktop.py
```

<<<<<<< HEAD
The first run creates the data directory, seeds it with example expenses, income
sources, and category budgets, and installs the required R packages (Shiny,
tidyverse components, DT, etc.) inside your local R
environment. You can delete or edit those rows at any point; new empty files will
be generated automatically if the CSVs are removed.

When running from source the directory lives at `user_data/` inside the
repository. Frozen builds created by PyInstaller store the files in the
platform-specific locations listed in [Data directory](#data-directory) so the
app always writes to a user-writable folder.

If the Shiny process ever fails to boot you will see an error dialog. Consult
`<data directory>/shiny_app.log` (see [Data directory](#data-directory) for the
exact path) for the full R console output.
=======
The first run creates the `user_data/` directory, seeds it with example
expenses, income sources, and category budgets, and installs the required R
packages (Shiny, tidyverse components, DT, etc.) inside your local R
environment. You can delete or edit those rows at any point; new empty files will
be generated automatically if the CSVs are removed.

If the Shiny process ever fails to boot you will see an error dialog. Consult
`user_data/shiny_app.log` for the full R console output.
>>>>>>> d85d06c8

## Building a desktop installer / executable

You can bundle the application into a platform-specific executable using
[PyInstaller](https://pyinstaller.org/):

1. Make sure PyInstaller is available:

   ```bash
   pip install pyinstaller
   ```

2. Run the helper script:

   ```bash
   python installer/build_installer.py
   ```

   PyInstaller places the results in the `installer/dist/` directory. On Windows you will
   find a `BudgetingTool` folder containing `BudgetingTool.exe`. On macOS and
   Linux you receive a similar bundled executable or launcher script depending on
   the platform. The bundle includes the Shiny sources from `r_app/`; you still
   need R installed on the target machine so the wrapped process can run.

   The script also zips the bundle into a timestamped archive such as
   `BudgetingTool-windows-20240101.zip`. Upload that archive to your repository's
   releases page and share a direct download link like:

   ```
   https://github.com/<your-account>/budgeting_tool/releases/latest/download/BudgetingTool-windows-20240101.zip
   ```
<<<<<<< HEAD

   Replace `<your-account>` and the archive name with the values that match your
   release. Anyone with that URL can download the ready-to-run bundle without
   cloning the repository.

3. (Optional, Windows) Generate a traditional installer with a Start Menu entry
   and an optional desktop shortcut using
   [Inno Setup](https://jrsoftware.org/isinfo.php):

   1. Install Inno Setup.
   2. Run PyInstaller as shown above so `installer/dist/BudgetingTool` exists.
   3. Open `installer/windows_installer.iss` in Inno Setup and build it. The
      script outputs `installer/dist/BudgetingToolSetup.exe`.

=======

   Replace `<your-account>` and the archive name with the values that match your
   release. Anyone with that URL can download the ready-to-run bundle without
   cloning the repository.

3. (Optional, Windows) Generate a traditional installer with a Start Menu entry
   and an optional desktop shortcut using
   [Inno Setup](https://jrsoftware.org/isinfo.php):

   1. Install Inno Setup.
   2. Run PyInstaller as shown above so `dist/BudgetingTool` exists.
   3. Open `installer/windows_installer.iss` in Inno Setup and build it. The
      script outputs `dist/BudgetingToolSetup.exe`.

>>>>>>> d85d06c8
   During installation the user can tick **Create a desktop icon**. The installer
   also adds a Start Menu shortcut and offers to launch the budgeting tool when
   the wizard finishes.

## Application overview

- **Expenses tab** – enter new purchases while keeping an editable grid of all
  existing records. Double-click any cell (including the category and sub-category)
  to adjust it. When you save, the current log is written to `expenses.csv` in the
  data directory and the prior version is copied to `expenses_backup.csv` after
  you confirm the preview dialog.
- **Budget planning tab** – manage your recurring income sources and per-category
  and sub-category spending targets. Click *Save* in each section to persist those
  choices to the corresponding CSV files in the data directory.
- **Reports tab** – pick a date range (defaulting to the last 30 days) to see
  how much you have spent in each category, how it compares with your target, a
  percent-of-budget progress view, per-category spending trends over time, and
  explicit lists of categories that are currently over or under budget.

## Data directory

The application keeps its CSVs in a user-specific location:

| How you're running | Location |
| ------------------- | -------- |
| From source (``python run_desktop.py``) | `user_data/` inside the repository |
| Frozen bundle / installer on Windows | `%LOCALAPPDATA%\Budgeting Tool` |
| Frozen bundle on macOS | `~/Library/Application Support/Budgeting Tool` |
| Frozen bundle on Linux | `$XDG_DATA_HOME/Budgeting Tool` (falls back to `~/.local/share/Budgeting Tool`) |

All files in that directory are part of your personal dataset and are not
tracked by Git:

- `expenses.csv` – the primary ledger of every purchase you enter.
- `expenses_backup.csv` – last version of the ledger captured just before your
  most recent save.
- `income_sources.csv` – your configured household income streams with monthly
  amounts.
- `category_budget.csv` – monthly target amounts per spending category and sub-category.

Feel free to open these CSVs with Excel or another spreadsheet tool if you need
bulk edits. The application reads the latest values each time you switch tabs or
refresh the reports.

## Customising the app

- Edit `r_app/app.R` to adjust the UI, add new analysis panels, or integrate
  other R packages. The Python wrapper simply launches whatever Shiny app lives
  in that folder.
- Add, rename, or remove categories directly in the Expenses or Budget tabs; the
  drop-downs update as soon as you save changes.
- Replace the seeded data by deleting the CSV files in the data directory while
  the application is closed. Launching the app again will create fresh empty files.
- If you want to distribute the tool to another computer, copy the repository or
  use the PyInstaller bundle and then copy your data directory alongside it.

## Troubleshooting

- If the desktop window fails to launch, confirm that both Python and R are
  installed and that `Rscript` is on your PATH.
- When building with PyInstaller, ensure you run the command from an activated
  virtual environment that already has PySide6 and pandas installed, and that the
  target machine also has R available.
<<<<<<< HEAD
- To reset the app, close it and delete the data directory. The next launch
=======
- To reset the app, close it and delete the `user_data/` folder. The next launch
>>>>>>> d85d06c8
  recreates it with the default sample records.

Enjoy budgeting with a fully local desktop experience powered by R Shiny!<|MERGE_RESOLUTION|>--- conflicted
+++ resolved
@@ -12,18 +12,13 @@
   Shiny application. Launch it like any other native program while developing in
   R.
 - **Quick data entry** with Shiny inputs for dates, descriptions, categories,
-<<<<<<< HEAD
   sub-categories, payers, accounts, and amounts plus an editable table of every
   previous transaction.
-=======
-  payers, accounts, and amounts plus an editable table of every previous
-  transaction.
->>>>>>> d85d06c8
+
 - **Safe persistence** that keeps an on-disk CSV plus an automatically managed
   backup. You inspect a preview before every save so accidental overwrites are
   less likely.
 - **Budget planning tab** where you configure income sources and monthly targets
-<<<<<<< HEAD
   per category and sub-category. These feed directly into the reporting tools.
 - **Interactive reports** to explore spending by category over any time window,
   visualise how much of each budget has been consumed, trend spending over time,
@@ -31,14 +26,7 @@
 - **Offline storage** – when running from source the app keeps everything in
   `user_data/` (ignored by Git) so your finances stay private while remaining
   easy to back up or edit with another tool.
-=======
-  per category. These feed directly into the reporting tools.
-- **Interactive reports** to explore spending by category over any time window,
-  monitor how close you are to each target, and list categories that are over or
-  under budget.
-- **Offline storage** – every CSV in `user_data/` is ignored by Git, keeping your
-  finances private while remaining easy to back up or edit with another tool.
->>>>>>> d85d06c8
+
 
 ## Prerequisites
 
@@ -67,7 +55,6 @@
 python run_desktop.py
 ```
 
-<<<<<<< HEAD
 The first run creates the data directory, seeds it with example expenses, income
 sources, and category budgets, and installs the required R packages (Shiny,
 tidyverse components, DT, etc.) inside your local R
@@ -82,16 +69,6 @@
 If the Shiny process ever fails to boot you will see an error dialog. Consult
 `<data directory>/shiny_app.log` (see [Data directory](#data-directory) for the
 exact path) for the full R console output.
-=======
-The first run creates the `user_data/` directory, seeds it with example
-expenses, income sources, and category budgets, and installs the required R
-packages (Shiny, tidyverse components, DT, etc.) inside your local R
-environment. You can delete or edit those rows at any point; new empty files will
-be generated automatically if the CSVs are removed.
-
-If the Shiny process ever fails to boot you will see an error dialog. Consult
-`user_data/shiny_app.log` for the full R console output.
->>>>>>> d85d06c8
 
 ## Building a desktop installer / executable
 
@@ -123,7 +100,6 @@
    ```
    https://github.com/<your-account>/budgeting_tool/releases/latest/download/BudgetingTool-windows-20240101.zip
    ```
-<<<<<<< HEAD
 
    Replace `<your-account>` and the archive name with the values that match your
    release. Anyone with that URL can download the ready-to-run bundle without
@@ -138,22 +114,6 @@
    3. Open `installer/windows_installer.iss` in Inno Setup and build it. The
       script outputs `installer/dist/BudgetingToolSetup.exe`.
 
-=======
-
-   Replace `<your-account>` and the archive name with the values that match your
-   release. Anyone with that URL can download the ready-to-run bundle without
-   cloning the repository.
-
-3. (Optional, Windows) Generate a traditional installer with a Start Menu entry
-   and an optional desktop shortcut using
-   [Inno Setup](https://jrsoftware.org/isinfo.php):
-
-   1. Install Inno Setup.
-   2. Run PyInstaller as shown above so `dist/BudgetingTool` exists.
-   3. Open `installer/windows_installer.iss` in Inno Setup and build it. The
-      script outputs `dist/BudgetingToolSetup.exe`.
-
->>>>>>> d85d06c8
    During installation the user can tick **Create a desktop icon**. The installer
    also adds a Start Menu shortcut and offers to launch the budgeting tool when
    the wizard finishes.
@@ -217,11 +177,8 @@
 - When building with PyInstaller, ensure you run the command from an activated
   virtual environment that already has PySide6 and pandas installed, and that the
   target machine also has R available.
-<<<<<<< HEAD
 - To reset the app, close it and delete the data directory. The next launch
-=======
-- To reset the app, close it and delete the `user_data/` folder. The next launch
->>>>>>> d85d06c8
+
   recreates it with the default sample records.
 
 Enjoy budgeting with a fully local desktop experience powered by R Shiny!