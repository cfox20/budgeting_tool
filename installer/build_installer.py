--- conflicted
+++ resolved
@@ -41,18 +41,12 @@
     print("Running", " ".join(cmd))
     subprocess.check_call(cmd, env=env)
 
-<<<<<<< HEAD
     bundle_dir = dist_root / "BudgetingTool"
     if not bundle_dir.exists():
         print(
             "PyInstaller completed but the expected installer/dist/BudgetingTool folder was not found."
         )
-=======
-    dist_root = project_root / "dist"
-    bundle_dir = dist_root / "BudgetingTool"
-    if not bundle_dir.exists():
-        print("PyInstaller completed but the expected dist/BudgetingTool folder was not found.")
->>>>>>> d85d06c8
+
         return
 
     archive_suffix = platform.system().lower()
