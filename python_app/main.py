"""Launch the budgeting R Shiny application inside a desktop window."""
from __future__ import annotations

import sys
from pathlib import Path

from PySide6 import QtCore, QtGui, QtWidgets
from PySide6.QtCore import QUrl
from PySide6.QtWebEngineWidgets import QWebEngineView

from .data_store import BudgetDataStore
from .shiny_launcher import ShinyAppProcess


<<<<<<< HEAD
def _determine_data_dir(project_root: Path) -> Path:
    """Return the directory used to persist user data."""

    if getattr(sys, "frozen", False):
        executable_dir = Path(sys.executable).resolve().parent
        return executable_dir / "user_data"
    return project_root / "user_data"


class ShinyWindow(QtWidgets.QMainWindow):
    """Qt window embedding the running R Shiny budgeting app."""

    def __init__(self, shiny_process: ShinyAppProcess) -> None:
        super().__init__()
        self._shiny_process = shiny_process

=======
class ShinyWindow(QtWidgets.QMainWindow):
    """Qt window embedding the running R Shiny budgeting app."""

    def __init__(self, shiny_process: ShinyAppProcess) -> None:
        super().__init__()
        self._shiny_process = shiny_process

>>>>>>> 6d57a6aa
        self.setWindowTitle("Household Budgeting (R Shiny)")
        self.resize(1200, 800)

        view = QWebEngineView(self)
        view.setUrl(QUrl(shiny_process.url))
        self.setCentralWidget(view)

    # ------------------------------------------------------------------
    def closeEvent(self, event: QtGui.QCloseEvent) -> None:  # type: ignore[override]
        """Ensure the R process stops when the window closes."""

        try:
            self._shiny_process.stop()
        finally:
            super().closeEvent(event)
<<<<<<< HEAD


def main() -> int:
    """Entry point executed by ``run_desktop.py`` and PyInstaller."""

    project_root = Path(__file__).resolve().parents[1]
    data_dir = _determine_data_dir(project_root)

    # Prepare the data directory and seed files before the R app boots.
    BudgetDataStore(base_dir=data_dir)

    QtCore.QCoreApplication.setAttribute(QtCore.Qt.AA_ShareOpenGLContexts, True)
    app = QtWidgets.QApplication(sys.argv)

    shiny_process: ShinyAppProcess | None = None

    try:
        shiny_process = ShinyAppProcess(project_root, data_dir=data_dir)
=======


def main() -> int:
    """Entry point executed by ``run_desktop.py`` and PyInstaller."""

    # Prepare the data directory and seed files before the R app boots.
    BudgetDataStore()

    QtCore.QCoreApplication.setAttribute(QtCore.Qt.AA_ShareOpenGLContexts, True)
    app = QtWidgets.QApplication(sys.argv)

    project_root = Path(__file__).resolve().parents[1]
    shiny_process: ShinyAppProcess | None = None

    try:
        shiny_process = ShinyAppProcess(project_root)
>>>>>>> 6d57a6aa
        shiny_process.start()
        shiny_process.wait_until_ready()
    except Exception as exc:  # pragma: no cover - GUI error dialog
        QtWidgets.QMessageBox.critical(
            None,
            "Failed to start budgeting app",
            f"{exc}\n\nCheck 'user_data/shiny_app.log' for detailed logs.",
        )
        if shiny_process is not None:
            shiny_process.stop()
        return 1

    window = ShinyWindow(shiny_process)
    window.show()

    exit_code = app.exec()
    shiny_process.stop()
    return int(exit_code)


if __name__ == "__main__":
    raise SystemExit(main())<|MERGE_RESOLUTION|>--- conflicted
+++ resolved
@@ -11,8 +11,6 @@
 from .data_store import BudgetDataStore
 from .shiny_launcher import ShinyAppProcess
 
-
-<<<<<<< HEAD
 def _determine_data_dir(project_root: Path) -> Path:
     """Return the directory used to persist user data."""
 
@@ -28,16 +26,6 @@
     def __init__(self, shiny_process: ShinyAppProcess) -> None:
         super().__init__()
         self._shiny_process = shiny_process
-
-=======
-class ShinyWindow(QtWidgets.QMainWindow):
-    """Qt window embedding the running R Shiny budgeting app."""
-
-    def __init__(self, shiny_process: ShinyAppProcess) -> None:
-        super().__init__()
-        self._shiny_process = shiny_process
-
->>>>>>> 6d57a6aa
         self.setWindowTitle("Household Budgeting (R Shiny)")
         self.resize(1200, 800)
 
@@ -53,8 +41,6 @@
             self._shiny_process.stop()
         finally:
             super().closeEvent(event)
-<<<<<<< HEAD
-
 
 def main() -> int:
     """Entry point executed by ``run_desktop.py`` and PyInstaller."""
@@ -72,24 +58,6 @@
 
     try:
         shiny_process = ShinyAppProcess(project_root, data_dir=data_dir)
-=======
-
-
-def main() -> int:
-    """Entry point executed by ``run_desktop.py`` and PyInstaller."""
-
-    # Prepare the data directory and seed files before the R app boots.
-    BudgetDataStore()
-
-    QtCore.QCoreApplication.setAttribute(QtCore.Qt.AA_ShareOpenGLContexts, True)
-    app = QtWidgets.QApplication(sys.argv)
-
-    project_root = Path(__file__).resolve().parents[1]
-    shiny_process: ShinyAppProcess | None = None
-
-    try:
-        shiny_process = ShinyAppProcess(project_root)
->>>>>>> 6d57a6aa
         shiny_process.start()
         shiny_process.wait_until_ready()
     except Exception as exc:  # pragma: no cover - GUI error dialog
