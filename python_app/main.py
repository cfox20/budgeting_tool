"""Launch the budgeting R Shiny application inside a desktop window."""
from __future__ import annotations

import sys
from pathlib import Path

from PySide6 import QtCore, QtGui, QtWidgets
from PySide6.QtCore import QUrl
from PySide6.QtWebEngineWidgets import QWebEngineView

from .data_store import BudgetDataStore
from .shiny_launcher import ShinyAppProcess

def _determine_data_dir(project_root: Path) -> Path:
    """Return the directory used to persist user data."""

def _determine_data_dir(project_root: Path) -> Path:
    """Return the directory used to persist user data."""

    if getattr(sys, "frozen", False):
        executable_dir = Path(sys.executable).resolve().parent
        return executable_dir / "user_data"
    return project_root / "user_data"

<<<<<<< HEAD

=======
>>>>>>> 71c48872
class ShinyWindow(QtWidgets.QMainWindow):
    """Qt window embedding the running R Shiny budgeting app."""

    def __init__(self, shiny_process: ShinyAppProcess) -> None:
        super().__init__()
        self._shiny_process = shiny_process

        self.setWindowTitle("Household Budgeting (R Shiny)")
        self.resize(1200, 800)

        self._view = QWebEngineView(self)
        self._view.loadFinished.connect(self._handle_load_finished)
        self._view.setUrl(QUrl.fromUserInput(f"{shiny_process.url}/"))
        self.setCentralWidget(self._view)

    # ------------------------------------------------------------------
    def _handle_load_finished(self, ok: bool) -> None:
        """Surface connection failures from the embedded web view."""

        if ok:
            return

        QtWidgets.QMessageBox.warning(
            self,
            "Unable to display budgeting app",
            (
                "The embedded browser could not load the Shiny interface.\n"
                "Check 'user_data/shiny_app.log' for errors and ensure R is installed."
            ),
        )

    # ------------------------------------------------------------------
    def closeEvent(self, event: QtGui.QCloseEvent) -> None:  # type: ignore[override]
        """Ensure the R process stops when the window closes."""

        try:
            self._shiny_process.stop()
        finally:
            super().closeEvent(event)


def main() -> int:
    """Entry point executed by ``run_desktop.py`` and PyInstaller."""

    project_root = Path(__file__).resolve().parents[1]
    data_dir = _determine_data_dir(project_root)

    # Prepare the data directory and seed files before the R app boots.
    BudgetDataStore(base_dir=data_dir)

    QtCore.QCoreApplication.setAttribute(QtCore.Qt.AA_ShareOpenGLContexts, True)
    app = QtWidgets.QApplication(sys.argv)

    shiny_process: ShinyAppProcess | None = None

    try:
        shiny_process = ShinyAppProcess(project_root, data_dir=data_dir)
        shiny_process.start()
        shiny_process.wait_until_ready()
    except Exception as exc:  # pragma: no cover - GUI error dialog
        QtWidgets.QMessageBox.critical(
            None,
            "Failed to start budgeting app",
            f"{exc}\n\nCheck 'user_data/shiny_app.log' for detailed logs.",
        )
        if shiny_process is not None:
            shiny_process.stop()
        return 1

    window = ShinyWindow(shiny_process)
    window.show()

    exit_code = app.exec()
    shiny_process.stop()
    return int(exit_code)


if __name__ == "__main__":
    raise SystemExit(main())<|MERGE_RESOLUTION|>--- conflicted
+++ resolved
@@ -22,10 +22,6 @@
         return executable_dir / "user_data"
     return project_root / "user_data"
 
-<<<<<<< HEAD
-
-=======
->>>>>>> 71c48872
 class ShinyWindow(QtWidgets.QMainWindow):
     """Qt window embedding the running R Shiny budgeting app."""
 
