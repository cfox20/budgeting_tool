--- conflicted
+++ resolved
@@ -93,35 +93,6 @@
   )
   writeLines(script_lines, shortcut_path, useBytes = TRUE)
   Sys.chmod(shortcut_path, mode = "0755")
-<<<<<<< HEAD
-  file.copy(icon_path, file.path(desktop_dir, "Budgeting Tool.ico"), overwrite = TRUE)
-  message("Shortcut created at ", shortcut_path)
-  message("macOS does not allow assigning .ico icons automatically; a copy of the logo was placed next to the shortcut so you can apply it manually via Get Info → drag the icon.")
-  quit(status = 0)
-}
-
-# ------------------------------- linux ---------------------------------------
-shortcut_path <- file.path(desktop_dir, "budgeting-tool.desktop")
-sh_quote <- function(x) {
-  sprintf("'%s'", gsub("'", "'\\''", x, fixed = TRUE))
-}
-launch_command <- sprintf("cd %s && %s %s", sh_quote(repo_dir), sh_quote(python_bin), sh_quote(runner))
-exec_line <- sprintf('bash -lc "%s"', gsub('([\\"$`])', '\\\\1', launch_command, perl = TRUE))
-desktop_entry <- c(
-  "[Desktop Entry]",
-  "Type=Application",
-  "Name=Budgeting Tool",
-  "Comment=Launch the budgeting tool",
-  sprintf("Exec=%s", exec_line),
-  sprintf("Path=%s", repo_dir),
-  sprintf("Icon=%s", icon_path),
-  "Terminal=false",
-  "Categories=Office;Finance;"
-)
-writeLines(desktop_entry, shortcut_path, useBytes = TRUE)
-Sys.chmod(shortcut_path, mode = "0755")
-message("Desktop launcher created at ", shortcut_path)
-=======
   icon_dest <- file.path(desktop_path, "Budgeting Tool.ico")
   file.copy(icon_ico_path, icon_dest, overwrite = TRUE)
   message("Shortcut script created at ", shortcut_path)
@@ -165,4 +136,19 @@
   Sys.chmod(shortcut_path, mode = "0755")
   message("Desktop launcher created at ", shortcut_path)
 }
->>>>>>> be8131fd
+launch_command <- sprintf("cd %s && %s %s", sh_quote(repo_dir), sh_quote(python_bin), sh_quote(runner))
+exec_line <- sprintf('bash -lc "%s"', gsub('([\\"$`])', '\\\\1', launch_command, perl = TRUE))
+desktop_entry <- c(
+  "[Desktop Entry]",
+  "Type=Application",
+  "Name=Budgeting Tool",
+  "Comment=Launch the budgeting tool",
+  sprintf("Exec=%s", exec_line),
+  sprintf("Path=%s", repo_dir),
+  sprintf("Icon=%s", icon_path),
+  "Terminal=false",
+  "Categories=Office;Finance;"
+)
+writeLines(desktop_entry, shortcut_path, useBytes = TRUE)
+Sys.chmod(shortcut_path, mode = "0755")
+message("Desktop launcher created at ", shortcut_path)