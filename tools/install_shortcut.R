--- conflicted
+++ resolved
@@ -74,12 +74,6 @@
   files = c(app_entry, file.path(repo_dir, "desktop_app.py"), file.path(repo_dir, "resources"))
 )
 
-<<<<<<< HEAD
-message("Building installer with Inno Setup...")
-RInno::compile_iss()
-
-message("RInno finished building the installer. Check the '", installer_dir, "' folder for the .exe file.")
-=======
 if (startsWith(sysname, "win")) {
   shortcut_path <- normalizePath(file.path(desktop_path, "Budgeting Tool.lnk"), winslash = "\\", mustWork = FALSE)
   find_python <- function() {
@@ -174,5 +168,4 @@
   writeLines(desktop_entry, shortcut_path, useBytes = TRUE)
   Sys.chmod(shortcut_path, mode = "0755")
   message("Desktop launcher created at ", shortcut_path)
-}
->>>>>>> be8131fd
+}