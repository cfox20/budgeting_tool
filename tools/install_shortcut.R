--- conflicted
+++ resolved
@@ -127,17 +127,6 @@
   if (is.null(python_bin)) {
     stop("Python 3 is required but was not found on PATH.")
   }
-<<<<<<< HEAD
-  sh_quote <- function(x) {
-    # Quote for POSIX shell contexts. Replace ' with '\'' per shell escaping rules.
-    sprintf("'%s'", gsub("'", "'\\''", x, fixed = TRUE))
-  }
-  launch_cmd <- sprintf(
-    "cd %s && %s %s",
-    sh_quote(repo_dir),
-    sh_quote(python_bin),
-    sh_quote(runner)
-=======
   quote_arg <- function(x) {
     x <- normalizePath(x, winslash = "/", mustWork = TRUE)
     sprintf('"%s"', gsub('"', '\\"', x, fixed = TRUE))
@@ -146,7 +135,6 @@
     "%s %s",
     quote_arg(python_bin),
     quote_arg(runner)
->>>>>>> 2fe93b7c
   )
   exec_cmd <- sprintf("bash -lc %s", sh_quote(launch_cmd))
   icon_entry <- sprintf("Icon=%s", icon_ico)
